"""Trains a model."""


from pathlib import Path
from typing import Callable, Dict, List, Optional
import argparse
import copy
import datetime
import inspect
import json
import logging
import os
import pprint
import time

import numpy as np
import torch

from fnet.cli.init import save_default_train_options
from fnet.data import BufferedPatchDataset
from fnet.utils.general_utils import add_logging_file_handler
from fnet.utils.general_utils import str_to_object
import fnet
import fnet.utils.viz_utils as vu


LOGGER = logging.getLogger(__name__)


def log_training_options(options: Dict) -> None:
    """Logs training options."""
    for line in (
            ['*** Training options ***']
            + pprint.pformat(options).split(os.linesep)
    ):
        LOGGER.info(line)


def set_seeds(seed: Optional[int]) -> None:
    """Sets random seeds"""
    if seed is None:
        return
    np.random.seed(seed)
    torch.manual_seed(seed)
    torch.cuda.manual_seed_all(seed)


def init_cuda(gpu: int) -> None:
    """Initialize Pytorch CUDA state."""
    if gpu < 0:
        return
    try:
        torch.cuda.set_device(gpu)
        torch.cuda.init()
    except RuntimeError:
        LOGGER.exception('Failed to init CUDA')


def get_bpds_train(args: argparse.Namespace) -> BufferedPatchDataset:
    """Creates data provider for training."""
    ds_fn = str_to_object(args.dataset_train)
    if not isinstance(ds_fn, Callable):
        raise ValueError('Dataset function should be Callable')
    ds = ds_fn(**args.dataset_train_kwargs)
    return BufferedPatchDataset(dataset=ds, **args.bpds_kwargs)


def get_bpds_val(args: argparse.Namespace) -> Optional[BufferedPatchDataset]:
    """Creates data provider for validation."""
    if args.dataset_val is None:
        return None
    bpds_kwargs = copy.deepcopy(args.bpds_kwargs)
    ds_fn = str_to_object(args.dataset_val)
    if not isinstance(ds_fn, Callable):
        raise ValueError('Dataset function should be Callable')
    ds = ds_fn(**args.dataset_val_kwargs)
    bpds_kwargs['buffer_size'] = min(4, len(ds))
    bpds_kwargs['buffer_switch_interval'] = -1
    return BufferedPatchDataset(dataset=ds, **bpds_kwargs)


def add_parser_arguments(parser) -> None:
    """Add training script arguments to parser."""
    parser.add_argument('--json', type=Path, required=True, help='json with training options')
    parser.add_argument('--gpu_ids', nargs='+', default=[0], type=int, help='gpu_id(s)')


def main(args: Optional[argparse.Namespace] = None) -> None:
    """Trains a model."""
    time_start = time.time()
    if args is None:
        parser = argparse.ArgumentParser()
        add_parser_arguments(parser)
        args = parser.parse_args()
    if not args.json.exists():
        save_default_train_options(args.json)
        return
    with open(args.json, 'r') as fi:
        train_options = json.load(fi)
    args.__dict__.update(train_options)
    add_logging_file_handler(Path(args.path_save_dir, 'train_model.log'))
<<<<<<< HEAD
    logger.info(f'Started training at: {datetime.datetime.now()}')
=======
    LOGGER.info('Started training at: %s', datetime.datetime.now())
>>>>>>> 8ddd729c

    set_seeds(args.seed)
    log_training_options(vars(args))
    path_model = os.path.join(args.path_save_dir, 'model.p')
    model = fnet.models.load_or_init_model(path_model, args.json)
    init_cuda(args.gpu_ids[0])
    model.to_gpu(args.gpu_ids)
    LOGGER.info(model)

    path_losses_csv = os.path.join(args.path_save_dir, 'losses.csv')
    if os.path.exists(path_losses_csv):
        fnetlogger = fnet.FnetLogger(path_losses_csv)
<<<<<<< HEAD
        logger.info(f'History loaded from: {path_losses_csv}')
=======
        LOGGER.info('History loaded from: {:s}'.format(path_losses_csv))
>>>>>>> 8ddd729c
    else:
        fnetlogger = fnet.FnetLogger(
            columns=['num_iter', 'loss_train', 'loss_val']
        )

    if (args.n_iter - model.count_iter) <= 0:
        # Stop if no more iterations needed
        return

    # Get patch pair providers
    bpds_train = get_bpds_train(args)
    bpds_val = get_bpds_val(args)
    for idx_iter in range(model.count_iter, args.n_iter):
        do_save = ((idx_iter + 1) % args.interval_save == 0) or \
                  ((idx_iter + 1) == args.n_iter)
        loss_train = model.train_on_batch(
            *bpds_train.get_batch(args.batch_size)
        )
        loss_val = None
        if do_save and bpds_val is not None:
            loss_val = model.test_on_iterator(
                [bpds_val.get_batch(args.batch_size) for _ in range(4)]
            )
        fnetlogger.add(
            {
                'num_iter': idx_iter + 1,
                'loss_train': loss_train,
                'loss_val': loss_val,
            }
        )
        print(
            f'iter: {fnetlogger.data["num_iter"][-1]:6d} | '
            f'loss_train: {fnetlogger.data["loss_train"][-1]:.4f}'
        )
        if do_save:
            model.save(path_model)
            fnetlogger.to_csv(path_losses_csv)
<<<<<<< HEAD
            logger.info(
                'BufferedPatchDataset buffer history: %s',
                dataloader_train.dataset.get_buffer_history(),
            )
            logger.info(f'Loss log saved to: {path_losses_csv}')
            logger.info(f'Model saved to: {path_model}')
            logger.info(f'Elapsed time: {time.time() - time_start:.1f} s')
=======
            LOGGER.info('loss log saved to: {:s}'.format(path_losses_csv))
            LOGGER.info('model saved to: {:s}'.format(path_model))
            LOGGER.info('elapsed time: {:.1f} s'.format(time.time() - time_start))
>>>>>>> 8ddd729c
        if ((idx_iter + 1) in args.iter_checkpoint) or \
           ((idx_iter + 1) % args.interval_checkpoint == 0):
            path_checkpoint = os.path.join(
                args.path_save_dir,
                'checkpoints',
                'model_{:06d}.p'.format(idx_iter + 1),
            )
            model.save(path_checkpoint)
<<<<<<< HEAD
            logger.info(f'Saved model checkpoint: {path_checkpoint}')
=======
            LOGGER.info('Saved model checkpoint: %s', path_checkpoint)
>>>>>>> 8ddd729c
            vu.plot_loss(
                args.path_save_dir,
                path_save=os.path.join(args.path_save_dir, 'loss_curves.png'),
            )


def train_model(
        batch_size: int = 28,
        bpds_kwargs: Optional[Dict] = None,
        dataset_train: str = 'fnet.data.TiffDataset',
        dataset_train_kwargs: Optional[Dict] = None,
        dataset_val: Optional[str] = None,
        dataset_val_kwargs: Optional[Dict] = None,
        fnet_model_class: str = 'fnet.fnet_model.Model',
        fnet_model_kwargs: Optional[Dict] = None,
        interval_checkpoint: int = 50000,
        interval_save: int = 1000,
        iter_checkpoint: Optional[List] = None,
        n_iter: int = 250000,
        path_save_dir: str = 'models/some_model',
        seed: Optional[int] = None,
        json: Optional[str] = None,
        gpu_ids: Optional[List[int]] = None
) -> None:
    """Python API for training."""
    bpds_kwargs = bpds_kwargs or {
        'buffer_size': 16,
        'buffer_switch_interval': 2800,  # every 100 updates
        'patch_shape': [32, 64, 64],
    }
    dataset_train_kwargs = dataset_train_kwargs or {}
    dataset_val_kwargs = dataset_val_kwargs or {}
    fnet_model_kwargs = fnet_model_kwargs or {
        'betas': [0.9, 0.999],
        'criterion_class': 'fnet.losses.WeightedMSE',
        'init_weights': False,
        'lr': 0.001,
        'nn_class': 'fnet.nn_modules.fnet_nn_3d.Net',
        'scheduler': None,
    }
    iter_checkpoint = iter_checkpoint or []
    gpu_ids = gpu_ids or [0]
    json = json or str(Path(path_save_dir, 'train_options.json'))

    pnames, _, _, locs = inspect.getargvalues(inspect.currentframe())
    train_options = {k: locs[k] for k in pnames}

    path_json = Path(json)
    if path_json.exists():
<<<<<<< HEAD
        logger.warning(f'Overwriting existing json: {path_json}')
    if not path_json.parent.exists():
        logger.info(f'Created: {path_json.parent}')
=======
        LOGGER.warning(f'Overwriting existing json: {path_json}')
    if not path_json.parent.exists():
        LOGGER.info(f'Created: {path_json.parent}')
>>>>>>> 8ddd729c
        path_json.parent.mkdir(parents=True)

    json = globals()['json']  # retrieve global module
    with path_json.open('w') as fo:
        json.dump(train_options, fo, indent=4, sort_keys=True)
<<<<<<< HEAD
        logger.info(f'Saved: {path_json}')
=======
        LOGGER.info(f'Saved: {path_json}')
>>>>>>> 8ddd729c

    args = argparse.Namespace()
    args.__dict__.update(train_options)
    main(args)<|MERGE_RESOLUTION|>--- conflicted
+++ resolved
@@ -24,7 +24,7 @@
 import fnet.utils.viz_utils as vu
 
 
-LOGGER = logging.getLogger(__name__)
+logger = logging.getLogger(__name__)
 
 
 def log_training_options(options: Dict) -> None:
@@ -33,7 +33,7 @@
             ['*** Training options ***']
             + pprint.pformat(options).split(os.linesep)
     ):
-        LOGGER.info(line)
+        logger.info(line)
 
 
 def set_seeds(seed: Optional[int]) -> None:
@@ -53,7 +53,7 @@
         torch.cuda.set_device(gpu)
         torch.cuda.init()
     except RuntimeError:
-        LOGGER.exception('Failed to init CUDA')
+        logger.exception('Failed to init CUDA')
 
 
 def get_bpds_train(args: argparse.Namespace) -> BufferedPatchDataset:
@@ -99,11 +99,7 @@
         train_options = json.load(fi)
     args.__dict__.update(train_options)
     add_logging_file_handler(Path(args.path_save_dir, 'train_model.log'))
-<<<<<<< HEAD
     logger.info(f'Started training at: {datetime.datetime.now()}')
-=======
-    LOGGER.info('Started training at: %s', datetime.datetime.now())
->>>>>>> 8ddd729c
 
     set_seeds(args.seed)
     log_training_options(vars(args))
@@ -111,16 +107,12 @@
     model = fnet.models.load_or_init_model(path_model, args.json)
     init_cuda(args.gpu_ids[0])
     model.to_gpu(args.gpu_ids)
-    LOGGER.info(model)
+    logger.info(model)
 
     path_losses_csv = os.path.join(args.path_save_dir, 'losses.csv')
     if os.path.exists(path_losses_csv):
         fnetlogger = fnet.FnetLogger(path_losses_csv)
-<<<<<<< HEAD
         logger.info(f'History loaded from: {path_losses_csv}')
-=======
-        LOGGER.info('History loaded from: {:s}'.format(path_losses_csv))
->>>>>>> 8ddd729c
     else:
         fnetlogger = fnet.FnetLogger(
             columns=['num_iter', 'loss_train', 'loss_val']
@@ -158,7 +150,6 @@
         if do_save:
             model.save(path_model)
             fnetlogger.to_csv(path_losses_csv)
-<<<<<<< HEAD
             logger.info(
                 'BufferedPatchDataset buffer history: %s',
                 dataloader_train.dataset.get_buffer_history(),
@@ -166,11 +157,6 @@
             logger.info(f'Loss log saved to: {path_losses_csv}')
             logger.info(f'Model saved to: {path_model}')
             logger.info(f'Elapsed time: {time.time() - time_start:.1f} s')
-=======
-            LOGGER.info('loss log saved to: {:s}'.format(path_losses_csv))
-            LOGGER.info('model saved to: {:s}'.format(path_model))
-            LOGGER.info('elapsed time: {:.1f} s'.format(time.time() - time_start))
->>>>>>> 8ddd729c
         if ((idx_iter + 1) in args.iter_checkpoint) or \
            ((idx_iter + 1) % args.interval_checkpoint == 0):
             path_checkpoint = os.path.join(
@@ -179,11 +165,7 @@
                 'model_{:06d}.p'.format(idx_iter + 1),
             )
             model.save(path_checkpoint)
-<<<<<<< HEAD
             logger.info(f'Saved model checkpoint: {path_checkpoint}')
-=======
-            LOGGER.info('Saved model checkpoint: %s', path_checkpoint)
->>>>>>> 8ddd729c
             vu.plot_loss(
                 args.path_save_dir,
                 path_save=os.path.join(args.path_save_dir, 'loss_curves.png'),
@@ -233,25 +215,15 @@
 
     path_json = Path(json)
     if path_json.exists():
-<<<<<<< HEAD
         logger.warning(f'Overwriting existing json: {path_json}')
     if not path_json.parent.exists():
         logger.info(f'Created: {path_json.parent}')
-=======
-        LOGGER.warning(f'Overwriting existing json: {path_json}')
-    if not path_json.parent.exists():
-        LOGGER.info(f'Created: {path_json.parent}')
->>>>>>> 8ddd729c
         path_json.parent.mkdir(parents=True)
 
     json = globals()['json']  # retrieve global module
     with path_json.open('w') as fo:
         json.dump(train_options, fo, indent=4, sort_keys=True)
-<<<<<<< HEAD
         logger.info(f'Saved: {path_json}')
-=======
-        LOGGER.info(f'Saved: {path_json}')
->>>>>>> 8ddd729c
 
     args = argparse.Namespace()
     args.__dict__.update(train_options)
