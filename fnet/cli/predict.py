--- conflicted
+++ resolved
@@ -2,13 +2,8 @@
 
 
 from pathlib import Path
-<<<<<<< HEAD
 from typing import Any, Callable, Dict, List, Optional, Tuple
-=======
-from typing import Any, Callable, Dict, List, Optional, Tuple, Union
->>>>>>> 8ddd729c
 import argparse
-import inspect
 import json
 import logging
 import os
@@ -27,7 +22,7 @@
 from fnet.utils.general_utils import str_to_object
 
 
-LOGGER = logging.getLogger(__name__)
+logger = logging.getLogger(__name__)
 
 
 def get_dataset(args: argparse.Namespace) -> torch.utils.data.Dataset:
@@ -137,14 +132,10 @@
     path_tif_dir = os.path.join(path_root, 'tifs')
     if not os.path.exists(path_tif_dir):
         os.makedirs(path_tif_dir)
-        LOGGER.info(f'Created: {path_tif_dir}')
+        logger.info(f'Created: {path_tif_dir}')
     path_save = os.path.join(path_tif_dir, fname)
     tifffile.imsave(path_save, ar, compress=2)
-<<<<<<< HEAD
     logger.info(f'Saved: {path_save}')
-=======
-    LOGGER.info(f'Saved: {path_save}')
->>>>>>> 8ddd729c
     return os.path.relpath(path_save, path_root)
 
 
@@ -165,7 +156,7 @@
 
 
 def save_predictions_csv(
-        path_csv: Path,
+        path_csv: str,
         pred_records: List[Dict],
         dataset: Any,
 ) -> None:
@@ -188,23 +179,16 @@
             df.rename_axis(dataset.df.index.name)
             .join(dataset.df, lsuffix='_pre')
         )
-<<<<<<< HEAD
-      
-=======
->>>>>>> 8ddd729c
-    if path_csv.exists():
+    if os.path.exists(path_csv):
         df_old = pd.read_csv(path_csv)
         col_index = df_old.columns[0]  # Assumes first col is index col
         df_old = df_old.set_index(col_index)
         df = df.combine_first(df_old)
     df = df.sort_index(axis=1)
-<<<<<<< HEAD
     dirname = os.path.dirname(path_csv)
-
     if not os.path.exists(dirname):
         os.makedirs(dirname)
         logger.info(f'Created: {dirname}')
-
     retry_if_oserror(df.to_csv)(path_csv)
     logger.info(f'Saved: {path_csv}')
 
@@ -217,14 +201,6 @@
     By default, this function tries to save arguments as predict_options.json
     within the save directory. If that file already exists, appends a digit to
     uniquify the save path.
-=======
-    retry_if_oserror(df.to_csv)(path_csv)
-    LOGGER.info(f'Saved: {path_csv}')
-
-
-def save_args_as_json(args: argparse.Namespace) -> None:
-    """Saves predict arguments as json in save directory.
->>>>>>> 8ddd729c
 
     Parameters
     ----------
@@ -234,7 +210,6 @@
         Script arguments.
 
     """
-<<<<<<< HEAD
     if args.json is not None:
         return
     args.__dict__.pop('json')
@@ -259,50 +234,13 @@
     with args.json.open(mode='r') as fi:
         predict_options = json.load(fi)
     args.__dict__.update(predict_options)
-=======
-    path_save_dir = Path(args.path_save_dir)
-    if not path_save_dir.exists():
-        path_save_dir.mkdir(parents=True)
-        LOGGER.info(f'Created: {path_save_dir}')
-    path_json = Path(args.path_save_dir, 'predict_options.json')
-    if path_json.exists():
-        LOGGER.warning(f'Overwriting existing json: {path_json}')
-    with path_json.open('w') as fo:
-        json.dump(vars(args), fo, indent=4, sort_keys=True)
-    LOGGER.info(f'Saved: {path_json}')
-
-
-def aggregate_results(path_pred_csv: Path, metric: str) -> Dict[str, float]:
-    """Calculates mean metric score for each model.
-
-    Parameters
-    ----------
-    path_pred_csv
-        Path to prediction results CSV.
-    metric
-        Name of metric.
-
-    Returns
-    -------
-    Dict[str, float]
-        Mean metric score for each model.
-
-    """
-    df = pd.read_csv(path_pred_csv)
-    cols_keep = [c for c in df.columns if c.startswith(metric)]
-    return (
-        df.filter(cols_keep)
-        .mean(axis=0)
-        .to_dict()
-    )
->>>>>>> 8ddd729c
 
 
 def add_parser_arguments(parser) -> None:
     """Add training script arguments to parser."""
     parser.add_argument('--dataset', help='dataset name')
     parser.add_argument('--dataset_kwargs', type=json.loads, default={}, help='dataset kwargs')
-    parser.add_argument('--gpu_ids', nargs='+', type=int, default=[0], help='GPU ID')
+    parser.add_argument('--gpu_ids', type=int, default=0, help='GPU ID')
     parser.add_argument('--idx_sel', nargs='+', type=int, help='specify dataset indices')
     parser.add_argument('--json', type=Path, help='path to prediction options json')
     parser.add_argument('--metric', default='fnet.metrics.corr_coef', help='evaluation metric')
@@ -315,56 +253,23 @@
     parser.add_argument('--path_tif', help='path(s) to input tif(s)')
 
 
-def main(args: Optional[argparse.Namespace] = None) -> Dict[str, float]:
-    """Predicts using model.
-
-    Parameters
-    ----------
-    args
-        Predict arguments.
-
-    Returns
-    -------
-    Dict[str, float]
-        Mean metric score for each model.
-
-    """
+def main(args: Optional[argparse.Namespace] = None) -> None:
+    """Predicts using model."""
     if args is None:
         parser = argparse.ArgumentParser()
         add_parser_arguments(parser)
         args = parser.parse_args()
-<<<<<<< HEAD
-<<<<<<< Updated upstream
-=======
-<<<<<<< HEAD
-    path_pred_csv = Path(args.path_save_dir, 'predictions.csv')
-    if path_pred_csv.exists():
-        logger.info(f'Using existing prediction results: {path_pred_csv}')
-        return aggregate_results(path_pred_csv, args.metric)
-=======
->>>>>>> Stashed changes
     if (args.json is not None) and (not args.json.exists()):
         save_default_predict_options(args.json)
         return
     load_from_json(args)
-<<<<<<< Updated upstream
-=======
->>>>>>> cec1c0587ac7e09040b04cb5a085d437e174c796
->>>>>>> Stashed changes
-=======
-    path_pred_csv = Path(args.path_save_dir, 'predictions.csv')
-    if path_pred_csv.exists():
-        LOGGER.info(f'Using existing prediction results: {path_pred_csv}')
-        return aggregate_results(path_pred_csv, args.metric)
->>>>>>> 8ddd729c
     metric = str_to_object(args.metric)
     dataset = get_dataset(args)
     entries = []
     model = None
     indices = get_indices(args, dataset)
-    save_args_as_json(args)
     for count, idx in enumerate(indices, 1):
-        LOGGER.info(f'Processing: {idx:3d} ({count}/{len(indices)})')
+        logger.info(f'Processing: {idx:3d} ({count}/{len(indices)})')
         entry = {}
         entry['index'] = idx
         signal, target = item_from_dataset(dataset, idx)
@@ -381,7 +286,7 @@
                 model_def = parse_model(path_model_dir)
                 model = load_model(model_def['path'], no_optim=True)
                 model.to_gpu(args.gpu_ids)
-                LOGGER.info(f'Loaded model: {model_def["name"]}')
+                logger.info(f'Loaded model: {model_def["name"]}')
             prediction = model.predict_piecewise(
                 signal,
                 tta=('no_tta' not in model_def['options']),
@@ -396,43 +301,13 @@
                         f'{idx}_{tag}.tif', pred_c, args.path_save_dir
                     )
         entries.append(entry)
-    save_predictions_csv(
-        path_csv=path_pred_csv,
-        pred_records=entries,
-        dataset=dataset,
-    )
-    return aggregate_results(path_pred_csv, args.metric)
-
-
-def predict(
-        path_model_dir: Union[str, List[str]],
-        dataset: str = 'fnet.data.TiffDataset',
-        dataset_kwargs: Optional[Dict] = None,
-        gpu_ids: Optional[List[int]] = None,
-        idx_sel: Optional[List[int]] = None,
-        metric: str = 'fnet.metrics.corr_coef',
-        n_images: int = -1,
-        no_prediction: bool = False,
-        no_signal: bool = False,
-        no_target: bool = False,
-        path_save_dir: str = 'predictions',
-        path_tif: Optional[str] = None,
-) -> Dict[str, float]:
-    """Predicts using model(s).
-
-    Returns
-    -------
-    Dict[str, float]
-        Mean metric score for each model.
-
-    """
-    if isinstance(path_model_dir, str):
-        path_model_dir = [path_model_dir]
-    dataset_kwargs = dataset_kwargs or {}
-    gpu_ids = gpu_ids or [0]
-
-    pnames, _, _, locs = inspect.getargvalues(inspect.currentframe())
-    predict_options = {k: locs[k] for k in pnames}
-    args = argparse.Namespace()
-    args.__dict__.update(predict_options)
-    return main(args)+        save_predictions_csv(
+            path_csv=os.path.join(args.path_save_dir, 'predictions.csv'),
+            pred_records=entries,
+            dataset=dataset,
+        )
+    save_args_as_json(args.path_save_dir, args)
+
+
+if __name__ == '__main__':
+    main()