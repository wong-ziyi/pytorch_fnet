import argparse
import os
import json
from pathlib import Path

import quilt3
import pandas as pd
import numpy as np

from fnet.cli.init import save_default_train_options


parser = argparse.ArgumentParser()

parser.add_argument("--gpu_id", default=0, type=int, help="GPU to use.")
<<<<<<< HEAD
parser.add_argument("--n_imgs", default=50, type=int, help="Number of images to use.")
=======
parser.add_argument("--n_imgs", default=3, type=int, help="Number of images to use.")
>>>>>>> a2c8e0ea
parser.add_argument(
    "--n_iterations", default=50000, type=int, help="Number of training iterations."
)
parser.add_argument(
    "--interval_checkpoint",
    default=10000,
    type=int,
    help="Number of training iterations between checkpoints.",
)

args = parser.parse_args()

###################################################
# Download the 3D multi-channel tiffs via Quilt/T4
###################################################

gpu_id = args.gpu_id
n_images_to_download = args.n_imgs  # more images the better
<<<<<<< HEAD
train_fraction = 0.6 # see Supplementary Table 1
=======
train_fraction = 0.75 # see Supplementary Table 1
>>>>>>> a2c8e0ea

image_save_dir = "{}/".format(os.getcwd())
model_save_dir = "{}/model/".format(os.getcwd())
prefs_save_path = "{}/prefs.json".format(model_save_dir)

data_save_path_train = "{}/image_list_train.csv".format(image_save_dir)
data_save_path_test = "{}/image_list_test.csv".format(image_save_dir)

if not os.path.exists(image_save_dir):
    os.makedirs(image_save_dir)


aics_pipeline = quilt3.Package.browse(
    "aics/pipeline_integrated_cell", registry="s3://allencell"
)

data_manifest = aics_pipeline["metadata.csv"]()

data_manifest.to_csv('metadata.csv')

# THE ROWS OF THE MANIFEST CORRESPOND TO CELLS, WE TRIM DOWN TO UNIQUIE FOVS
unique_fov_indices = np.unique(data_manifest['FOVId'], return_index=True)[1]
data_manifest = data_manifest.iloc[unique_fov_indices]

# SELECT THE FIRST N_IMAGES_TO_DOWNLOAD
data_manifest = data_manifest.iloc[0:n_images_to_download]

image_source_paths = data_manifest["SourceReadPath"]

image_target_paths = [
    "{}/{}".format(image_save_dir, image_source_path)
    for image_source_path in image_source_paths
]

for image_source_path, image_target_path in zip(image_source_paths, image_target_paths):
    if os.path.exists(image_target_path):
        continue

    # We only do this because T4 hates our filesystem. It probably wont affect you.
    try:
        aics_pipeline[image_source_path].fetch(image_target_path)
    except OSError:
        pass

###################################################
# Make a manifest of all of the files in csv form
###################################################

df = pd.DataFrame(columns=["path_tiff", "channel_signal", "channel_target"])

df["path_tiff"] = image_target_paths
df["channel_signal"] = data_manifest["ChannelNumberBrightfield"].tolist()
# this is the DNA channel for all FOVs
df["channel_target"] = data_manifest["ChannelNumber405"].tolist()

n_train_images = int(n_images_to_download * train_fraction)
df_train = df[:n_train_images]
df_test = df[n_train_images:]

df_test.to_csv(data_save_path_test, index=False)
df_train.to_csv(data_save_path_train, index=False)

################################################
# Run the label-free stuff (dont change this)
################################################

prefs_save_path = Path(prefs_save_path)

save_default_train_options(prefs_save_path)

with open(prefs_save_path, "r") as fp:
    prefs = json.load(fp)

# takes about 16 hours, go up to 250,000 for full training
prefs["n_iter"] = args.n_iterations
prefs["interval_checkpoint"] = args.interval_checkpoint

prefs["dataset_train"] = "fnet.data.MultiChTiffDataset"
prefs["dataset_train_kwargs"] = {
    "path_csv": data_save_path_train,
<<<<<<< HEAD
    "transform_signal": ["fnet.transforms.normalize"],
    "transform_target": ["fnet.transforms.normalize"],
=======
    "transform_signal": ["fnet.transforms.norm_min_max"],
    "transform_target": ["fnet.transforms.threshold_otsu"],
>>>>>>> a2c8e0ea
    }
prefs["dataset_val"] = "fnet.data.MultiChTiffDataset"
prefs["dataset_val_kwargs"] = {
    "path_csv": data_save_path_test,
<<<<<<< HEAD
    "transform_signal": ["fnet.transforms.normalize"],
    "transform_target": ["fnet.transforms.normalize"],
=======
    "transform_signal": ["fnet.transforms.norm_min_max"],
    "transform_target": ["fnet.transforms.threshold_otsu"],
    }

# prefs["fnet_model_kwargs"] = {
#         "betas": [
#             0.9,
#             0.999
#         ],
#         "criterion_class": "fnet.losses.PSFMSE",
#         "criterion_kwargs": {
#             "psf_path": "/home/user/storage/data/sexton_lab/astr_vpa_3stain/PSF_RW_133rf_125na_405nm_108xy_290z_63x31.tif"
#         },
#         "init_weights": False,
#         "lr": 0.001,
#         "nn_class": "fnet.nn_modules.fnet_nn_3d.Net",
#         "scheduler": None
#     }

prefs["fnet_model_kwargs"] = {
        "betas": [
            0.9,
            0.999
        ],
        "criterion_class": "fnet.losses.Dice",
        "init_weights": False,
        "lr": 0.001,
        "nn_class": "fnet.nn_modules.fnet_nn_3d.Net",
        "scheduler": None
>>>>>>> a2c8e0ea
    }

# This Fnet call will be updated as a python API becomes available

with open(prefs_save_path, "w") as fp:
    json.dump(prefs, fp)

command_str = f"fnet train --json {prefs_save_path} --gpu_ids {gpu_id}"

print(command_str)
os.system(command_str)<|MERGE_RESOLUTION|>--- conflicted
+++ resolved
@@ -13,11 +13,7 @@
 parser = argparse.ArgumentParser()
 
 parser.add_argument("--gpu_id", default=0, type=int, help="GPU to use.")
-<<<<<<< HEAD
 parser.add_argument("--n_imgs", default=50, type=int, help="Number of images to use.")
-=======
-parser.add_argument("--n_imgs", default=3, type=int, help="Number of images to use.")
->>>>>>> a2c8e0ea
 parser.add_argument(
     "--n_iterations", default=50000, type=int, help="Number of training iterations."
 )
@@ -36,11 +32,7 @@
 
 gpu_id = args.gpu_id
 n_images_to_download = args.n_imgs  # more images the better
-<<<<<<< HEAD
 train_fraction = 0.6 # see Supplementary Table 1
-=======
-train_fraction = 0.75 # see Supplementary Table 1
->>>>>>> a2c8e0ea
 
 image_save_dir = "{}/".format(os.getcwd())
 model_save_dir = "{}/model/".format(os.getcwd())
@@ -121,23 +113,14 @@
 prefs["dataset_train"] = "fnet.data.MultiChTiffDataset"
 prefs["dataset_train_kwargs"] = {
     "path_csv": data_save_path_train,
-<<<<<<< HEAD
     "transform_signal": ["fnet.transforms.normalize"],
     "transform_target": ["fnet.transforms.normalize"],
-=======
-    "transform_signal": ["fnet.transforms.norm_min_max"],
-    "transform_target": ["fnet.transforms.threshold_otsu"],
->>>>>>> a2c8e0ea
     }
 prefs["dataset_val"] = "fnet.data.MultiChTiffDataset"
 prefs["dataset_val_kwargs"] = {
     "path_csv": data_save_path_test,
-<<<<<<< HEAD
     "transform_signal": ["fnet.transforms.normalize"],
     "transform_target": ["fnet.transforms.normalize"],
-=======
-    "transform_signal": ["fnet.transforms.norm_min_max"],
-    "transform_target": ["fnet.transforms.threshold_otsu"],
     }
 
 # prefs["fnet_model_kwargs"] = {
@@ -155,19 +138,6 @@
 #         "scheduler": None
 #     }
 
-prefs["fnet_model_kwargs"] = {
-        "betas": [
-            0.9,
-            0.999
-        ],
-        "criterion_class": "fnet.losses.Dice",
-        "init_weights": False,
-        "lr": 0.001,
-        "nn_class": "fnet.nn_modules.fnet_nn_3d.Net",
-        "scheduler": None
->>>>>>> a2c8e0ea
-    }
-
 # This Fnet call will be updated as a python API becomes available
 
 with open(prefs_save_path, "w") as fp:
